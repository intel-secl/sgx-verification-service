--- conflicted
+++ resolved
@@ -6,12 +6,7 @@
 
 import (
 	"crypto/x509"
-<<<<<<< HEAD
-	"github.com/pkg/errors"
 	"intel/isecl/sqvs/v4/constants"
-=======
-	"intel/isecl/sqvs/v3/constants"
->>>>>>> 44db2b7f
 	"strings"
 
 	"github.com/pkg/errors"
