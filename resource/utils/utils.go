/*
 * Copyright (C) 2020 Intel Corporation
 * SPDX-License-Identifier: BSD-3-Clause
 */
package utils

import (
	"crypto"
	"crypto/rand"
	"crypto/rsa"
	"crypto/sha512"
	"crypto/x509"
	"encoding/base64"
	"encoding/pem"
	"fmt"
<<<<<<< HEAD
	"github.com/pkg/errors"
	"intel/isecl/lib/common/v4/crypt"
	commLog "intel/isecl/lib/common/v4/log"
=======
	commLog "intel/isecl/lib/common/v3/log"
>>>>>>> 44db2b7f
	"io/ioutil"
	"net/url"
	"strings"
	"time"

	"github.com/pkg/errors"
)

var log = commLog.GetDefaultLogger()

func GetCertPemData(cert *x509.Certificate) ([]byte, error) {
	var err error
	if cert == nil {
		return nil, errors.Wrap(err, "Certificate Object is empty")
	}

	block := &pem.Block{
		Type:  "CERTIFICATE",
		Bytes: cert.Raw,
	}

	pemData := pem.EncodeToMemory(block)
	return pemData, nil
}

func GetCertObjList(certChainStr string) ([]*x509.Certificate, error) {
	certChainEscapedStr, err := url.QueryUnescape(certChainStr)
	if err != nil {
		return nil, errors.Wrap(err, "GetCertObjList: Error parsing Cert Chain QueryUnescape")
	}

	certCount := strings.Count(certChainEscapedStr, "-----END CERTIFICATE-----")
	if certCount == 0 {
		return nil, errors.Wrap(err, "GetCertObjList: no certificates were found")
	}

	certs := strings.SplitAfterN(certChainEscapedStr, "-----END CERTIFICATE-----", certCount)
	certChainObjList := make([]*x509.Certificate, certCount)

	for i := 0; i < len(certs); i++ {
		log.Debug("Certificate[", i, "]:", certs[i])
		block, _ := pem.Decode([]byte(certs[i]))
		if block == nil {
			return nil, errors.Wrap(err, "GetCertObjList: Pem Decode error")
		}
		certChainObjList[i], err = x509.ParseCertificate(block.Bytes)
		if err != nil {
			return nil, errors.Wrap(err, "GetCertObjList: Parse Certificate error")
		}
	}
	log.Debug("GetCertObjList parsed: ", len(certChainObjList), " certificates from string: ", certChainEscapedStr)
	return certChainObjList, nil
}

func IntToBool(i int) bool {
	if i != 0 {
		return true
	} else {
		return false
	}
}

func CheckDate(issueDate, nextUpdate string) bool {
	iDate, err := time.Parse(time.RFC3339, issueDate)
	if err != nil {
		log.Error("CheckData: IssueDate parse:" + err.Error())
		return false
	}

	nUpdate, err := time.Parse(time.RFC3339, nextUpdate)
	if err != nil {
		log.Error("CheckData: NextUpdate parse:" + err.Error())
		return false
	}

	universalTime := time.Now().UTC()

	curTimeAfterIssDate := universalTime.After(iDate)
	curTimeBeforeNextUpdate := universalTime.Before(nUpdate)

	if !curTimeAfterIssDate || !curTimeBeforeNextUpdate {
		log.Error(fmt.Sprintf("CheckDate: CheckDate Validataion Failed, Time After IssueDate : %v, Time Before NextUpdate : %v",
			curTimeAfterIssDate, curTimeBeforeNextUpdate))
		return false
	} else {
		return true
	}
}

func GenerateSignature(responseBytes []byte, keyFilePath string, usePSSPadding bool) (string, error) {
	log.Trace("resource/utils:GenerateSignature() Entering")
	defer log.Trace("resource/utils:GenerateSignature() Leaving")

	var privateKey *rsa.PrivateKey

	//Get the private key from path
	priv, err := ioutil.ReadFile(keyFilePath)
	if err != nil {
		log.WithError(err).Info("error reading signing private key from file")
		return "", errors.Wrap(err, "error reading signing private key from file")
	}

	privPem, _ := pem.Decode(priv)
	parsedKey, err := x509.ParsePKCS8PrivateKey(privPem.Bytes)
	if err != nil {
		log.WithError(err).Info("Cannot parse RSA private key from file")
		return "", errors.New("Cannot parse RSA private key from file")
	}
	privateKey, ok := parsedKey.(*rsa.PrivateKey)
	if !ok {
		log.Error("Unable to parse RSA private key")
		return "", errors.New("Unable to parse RSA private key")
	}

	hash := sha512.Sum384(responseBytes)
	var signature []byte
	if usePSSPadding {
		signature, err = rsa.SignPSS(rand.Reader, privateKey, crypto.SHA384, hash[:], &rsa.PSSOptions{
			SaltLength: rsa.PSSSaltLengthAuto,
			Hash:       crypto.SHA384,
		})
	} else {
		signature, err = rsa.SignPKCS1v15(rand.Reader, privateKey, crypto.SHA384, hash[:])
	}

	if err != nil {
		log.WithError(err).Info("Error signing quote response")
		return "", errors.Wrap(err, "Error signing quote response")
	}

	return base64.StdEncoding.EncodeToString(signature), nil
}<|MERGE_RESOLUTION|>--- conflicted
+++ resolved
@@ -13,13 +13,8 @@
 	"encoding/base64"
 	"encoding/pem"
 	"fmt"
-<<<<<<< HEAD
-	"github.com/pkg/errors"
 	"intel/isecl/lib/common/v4/crypt"
 	commLog "intel/isecl/lib/common/v4/log"
-=======
-	commLog "intel/isecl/lib/common/v3/log"
->>>>>>> 44db2b7f
 	"io/ioutil"
 	"net/url"
 	"strings"
