/*
 * Copyright (C) 2020 Intel Corporation
 * SPDX-License-Identifier: BSD-3-Clause
 */
package parser

import (
	"crypto/x509"
	"encoding/binary"
	"encoding/json"
	"fmt"
	"github.com/pkg/errors"
	"intel/isecl/lib/clients/v3"
	"intel/isecl/sqvs/v3/config"
	"intel/isecl/sqvs/v3/constants"
	"intel/isecl/sqvs/v3/resource/utils"
	"io/ioutil"
	"math/big"
	"net/http"
	"strings"
)

const (
	Error = iota
	EqualOrGreater
	Lower
	Undefined
)

type TcbType struct {
	SgxTcbComp01Svn uint8  `json:"sgxtcbcomp01svn"`
	SgxTcbComp02Svn uint8  `json:"sgxtcbcomp02svn"`
	SgxTcbComp03Svn uint8  `json:"sgxtcbcomp03svn"`
	SgxTcbComp04Svn uint8  `json:"sgxtcbcomp04svn"`
	SgxTcbComp05Svn uint8  `json:"sgxtcbcomp05svn"`
	SgxTcbComp06Svn uint8  `json:"sgxtcbcomp06svn"`
	SgxTcbComp07Svn uint8  `json:"sgxtcbcomp07svn"`
	SgxTcbComp08Svn uint8  `json:"sgxtcbcomp08svn"`
	SgxTcbComp09Svn uint8  `json:"sgxtcbcomp09svn"`
	SgxTcbComp10Svn uint8  `json:"sgxtcbcomp10svn"`
	SgxTcbComp11Svn uint8  `json:"sgxtcbcomp11svn"`
	SgxTcbComp12Svn uint8  `json:"sgxtcbcomp12svn"`
	SgxTcbComp13Svn uint8  `json:"sgxtcbcomp13svn"`
	SgxTcbComp14Svn uint8  `json:"sgxtcbcomp14svn"`
	SgxTcbComp15Svn uint8  `json:"sgxtcbcomp15svn"`
	SgxTcbComp16Svn uint8  `json:"sgxtcbcomp16svn"`
	PceSvn          uint16 `json:"pcesvn"`
}

type TcbLevelsType struct {
	Tcb       TcbType `json:"tcb"`
	TcbDate   string  `json:"tcbDate"`
	TcbStatus string  `json:"tcbStatus"`
}

type TcbInfoType struct {
	Version                 int             `json:"version"`
	IssueDate               string          `json:"issueDate"`
	NextUpdate              string          `json:"nextUpdate"`
	Fmspc                   string          `json:"fmspc"`
<<<<<<< HEAD
	PceId                   string          `json:"pceId"`
=======
	PceID                   string          `json:"pceId"`
>>>>>>> 82c860c9
	TcbType                 uint            `json:"tcbType"`
	TcbEvaluationDataNumber uint            `json:"tcbEvaluationDataNumber"`
	TcbLevels               []TcbLevelsType `json:"tcbLevels"`
}

<<<<<<< HEAD
type TcbInfoJson struct {
=======
type TcbInfoJSON struct {
>>>>>>> 82c860c9
	TcbInfo   TcbInfoType `json:"tcbInfo"`
	Signature string      `json:"signature"`
}

type TcbInfoStruct struct {
	TcbInfoData    TcbInfoJSON
	RootCA         map[string]*x509.Certificate
	IntermediateCA map[string]*x509.Certificate
	RawBlob        []byte
}
type ECDSASignature struct {
	R, S *big.Int
}

func NewTcbInfo(fmspc string) (*TcbInfoStruct, error) {
	var err error
	if len(fmspc) < constants.FmspcLen {
		return nil, errors.Wrap(err, "NewTcbInfo: FMSPC value not found")
	}

	tcbInfoStruct := new(TcbInfoStruct)
	err = tcbInfoStruct.getTcbInfoStruct(fmspc)
	if err != nil {
		return nil, errors.Wrap(err, "NewTcbInfo: Failed to get Tcb Info")
	}
	return tcbInfoStruct, nil
}

func (e *TcbInfoStruct) GetTcbInfoInterCaList() []*x509.Certificate {
	interMediateCAArr := make([]*x509.Certificate, len(e.IntermediateCA))
	var i int
	for _, v := range e.IntermediateCA {
		interMediateCAArr[i] = v
		i++
	}
	return interMediateCAArr
}

func (e *TcbInfoStruct) GetTcbInfoRootCaList() []*x509.Certificate {
	rootCAArr := make([]*x509.Certificate, len(e.RootCA))
	var i int
	for _, v := range e.RootCA {
		rootCAArr[i] = v
		i++
	}
	return rootCAArr
}

func (e *TcbInfoStruct) GetTcbInfoIssueDate() string {
	return e.TcbInfoData.TcbInfo.IssueDate
}

func (e *TcbInfoStruct) GetTcbInfoNextUpdate() string {
	return e.TcbInfoData.TcbInfo.NextUpdate
}

func (e *TcbInfoStruct) getTcbInfoStruct(fmspc string) error {
	conf := config.Global()
	if conf == nil {
		return errors.Wrap(errors.New("getTcbInfoStruct: Configuration pointer is null"), "Config error")
	}

	client, err := clients.HTTPClientWithCADir(constants.TrustedCAsStoreDir)
	if err != nil {
		return errors.Wrap(err, "getTcbInfoStruct: Error in getting client object")
	}

	url := fmt.Sprintf("%s/tcb", conf.SCSBaseURL)
	req, err := http.NewRequest("GET", url, nil)
	if err != nil {
		log.Error("getTcbInfoStruct: req object error")
		return errors.Wrap(err, "getTcbInfoStruct: Failed to Get http NewRequest")
	}

	req.Header.Set("Accept", "application/json")
	q := req.URL.Query()
	q.Add("fmspc", fmspc)
	req.URL.RawQuery = q.Encode()

	resp, err := client.Do(req)
	if resp != nil {
		defer func() {
			derr := resp.Body.Close()
			if derr != nil {
				log.WithError(derr).Error("Error closing tcbinfo response")
			}
		}()
	}

	if err != nil {
		return errors.Wrap(err, "getTcbInfoStruct: Failed to Get tcbinfo response from scs")
	}
	log.Debug("getTcbInfoStruct: Got status:", resp.StatusCode, ", content-len:", resp.ContentLength, " resp body:", resp.Body)

	if resp.StatusCode != 200 {
		return errors.New(fmt.Sprintf("getTcbInfoStruct: Invalid Status code received: %d", resp.StatusCode))
	}

	content, err := ioutil.ReadAll(resp.Body)
	if err != nil {
		return errors.Wrap(err, "getTcbInfoStruct: tcbinfo read response failed ")
	}

	if len(content) == 0 {
		return errors.Wrap(err, "getTcbInfoStruct: no tcbinfo data received")
	}

	e.RawBlob = make([]byte, len(content))

	copy(e.RawBlob, content)

	log.Debug("GetTcbInfoJSON: blob[", resp.ContentLength, "]:", len(e.RawBlob))

	certChainList, err := utils.GetCertObjList(resp.Header.Get("SGX-TCB-Info-Issuer-Chain"))
	if err != nil {
		return errors.Wrap(err, "getTcbInfoStruct: failed to get cert object")
	}

	if err := json.Unmarshal(content, &e.TcbInfoData); err != nil {
		return errors.Wrap(err, "getTcbInfoStruct: TcbInfo Unmarshal Failed")
	}

	e.RootCA = make(map[string]*x509.Certificate)
	e.IntermediateCA = make(map[string]*x509.Certificate)

	var intermediateCACount int
	var rootCACount int
	for i := 0; i < len(certChainList); i++ {
		cert := certChainList[i]
		if strings.Contains(cert.Subject.String(), "CN=Intel SGX Root CA") {
			rootCACount++
			e.RootCA[cert.Subject.String()] = cert
		}
		if strings.Contains(cert.Subject.String(), "CN=Intel SGX TCB Signing") {
			intermediateCACount++
			e.IntermediateCA[cert.Subject.String()] = cert
		}
		log.Debug("Cert[", i, "]Issuer:", cert.Issuer.String(), ", Subject:", cert.Subject.String())
	}
	if intermediateCACount == 0 || rootCACount == 0 {
		return errors.Wrap(err, "getTcbInfoStruct: intermediate CA or Root CA is empty")
	}
	return nil
}

func (e *TcbInfoStruct) GetTcbInfoFmspc() string {
	return e.TcbInfoData.TcbInfo.Fmspc
}

func compareTcbComponents(pckComponents []byte, pckpcesvn uint16, tcbComponents []byte, tcbpcesvn uint16) int {
	leftLower := false
	rightLower := false

	if len(pckComponents) != constants.MaxTcbLevels || len(tcbComponents) != constants.MaxTcbLevels {
		return Error
	}
	if pckpcesvn < tcbpcesvn {
		leftLower = true
	}
	if pckpcesvn > tcbpcesvn {
		rightLower = true
	}

	for i := 0; i < constants.MaxTcbLevels; i++ {
		if pckComponents[i] < tcbComponents[i] {
			leftLower = true
		}
		if pckComponents[i] > tcbComponents[i] {
			rightLower = true
		}
	}
	// this should not happen as either one can be greater
	if leftLower && rightLower {
		return Undefined
	}
	if leftLower {
		return Lower
	}
	return EqualOrGreater
}

func getTcbCompList(tcbLevelList *TcbType) []byte {
	tcbCompLevel := make([]byte, constants.MaxTcbLevels)

	tcbCompLevel[0] = tcbLevelList.SgxTcbComp01Svn
	tcbCompLevel[1] = tcbLevelList.SgxTcbComp02Svn
	tcbCompLevel[2] = tcbLevelList.SgxTcbComp03Svn
	tcbCompLevel[3] = tcbLevelList.SgxTcbComp04Svn
	tcbCompLevel[4] = tcbLevelList.SgxTcbComp05Svn
	tcbCompLevel[5] = tcbLevelList.SgxTcbComp06Svn
	tcbCompLevel[6] = tcbLevelList.SgxTcbComp07Svn
	tcbCompLevel[7] = tcbLevelList.SgxTcbComp08Svn
	tcbCompLevel[8] = tcbLevelList.SgxTcbComp09Svn
	tcbCompLevel[9] = tcbLevelList.SgxTcbComp10Svn
	tcbCompLevel[10] = tcbLevelList.SgxTcbComp11Svn
	tcbCompLevel[11] = tcbLevelList.SgxTcbComp12Svn
	tcbCompLevel[12] = tcbLevelList.SgxTcbComp13Svn
	tcbCompLevel[13] = tcbLevelList.SgxTcbComp14Svn
	tcbCompLevel[14] = tcbLevelList.SgxTcbComp15Svn
	tcbCompLevel[15] = tcbLevelList.SgxTcbComp16Svn

	return tcbCompLevel
}

func (e *TcbInfoStruct) GetTcbUptoDateStatus(tcbLevels []byte) string {
	pckComponents := tcbLevels[:16]
	pckPceSvn := binary.LittleEndian.Uint16(tcbLevels[16:])

	var status string
	var tcbComponents []byte
	// iterate through all TCB Levels present in TCBInfo
	for i := 0; i < len(e.TcbInfoData.TcbInfo.TcbLevels); i++ {
		tcbPceSvn := e.TcbInfoData.TcbInfo.TcbLevels[i].Tcb.PceSvn
		tcbComponents = getTcbCompList(&e.TcbInfoData.TcbInfo.TcbLevels[i].Tcb)
		tcbError := compareTcbComponents(pckComponents, pckPceSvn, tcbComponents, tcbPceSvn)
		if tcbError == EqualOrGreater {
			status = e.TcbInfoData.TcbInfo.TcbLevels[i].TcbStatus
			break
		}
	}
	return status
}

func (e *TcbInfoStruct) DumpTcbInfo() {
	log.Printf("Version:         %v", e.TcbInfoData.TcbInfo.Version)
	log.Printf("IssueDate:       %v", e.TcbInfoData.TcbInfo.IssueDate)
	log.Printf("NextUpdate:      %v", e.TcbInfoData.TcbInfo.NextUpdate)
	log.Printf("Fmspc:           %v", e.TcbInfoData.TcbInfo.Fmspc)
	log.Printf("pceID:           %v", e.TcbInfoData.TcbInfo.PceID)
	log.Printf("Sgxtcbcomp01svn: %v", e.TcbInfoData.TcbInfo.TcbLevels[0].Tcb.SgxTcbComp01Svn)
	log.Printf("Sgxtcbcomp02svn: %v", e.TcbInfoData.TcbInfo.TcbLevels[0].Tcb.SgxTcbComp02Svn)
	log.Printf("Sgxtcbcomp03svn: %v", e.TcbInfoData.TcbInfo.TcbLevels[0].Tcb.SgxTcbComp03Svn)
	log.Printf("Sgxtcbcomp04svn: %v", e.TcbInfoData.TcbInfo.TcbLevels[0].Tcb.SgxTcbComp04Svn)
	log.Printf("Sgxtcbcomp05svn: %v", e.TcbInfoData.TcbInfo.TcbLevels[0].Tcb.SgxTcbComp05Svn)
	log.Printf("Sgxtcbcomp06svn: %v", e.TcbInfoData.TcbInfo.TcbLevels[0].Tcb.SgxTcbComp06Svn)
	log.Printf("Sgxtcbcomp07svn: %v", e.TcbInfoData.TcbInfo.TcbLevels[0].Tcb.SgxTcbComp07Svn)
	log.Printf("Sgxtcbcomp08svn: %v", e.TcbInfoData.TcbInfo.TcbLevels[0].Tcb.SgxTcbComp08Svn)
	log.Printf("Sgxtcbcomp09svn: %v", e.TcbInfoData.TcbInfo.TcbLevels[0].Tcb.SgxTcbComp09Svn)
	log.Printf("Sgxtcbcomp10svn: %v", e.TcbInfoData.TcbInfo.TcbLevels[0].Tcb.SgxTcbComp10Svn)
	log.Printf("Sgxtcbcomp11svn: %v", e.TcbInfoData.TcbInfo.TcbLevels[0].Tcb.SgxTcbComp11Svn)
	log.Printf("Sgxtcbcomp12svn: %v", e.TcbInfoData.TcbInfo.TcbLevels[0].Tcb.SgxTcbComp12Svn)
	log.Printf("Sgxtcbcomp13svn: %v", e.TcbInfoData.TcbInfo.TcbLevels[0].Tcb.SgxTcbComp13Svn)
	log.Printf("Sgxtcbcomp14svn: %v", e.TcbInfoData.TcbInfo.TcbLevels[0].Tcb.SgxTcbComp14Svn)
	log.Printf("Sgxtcbcomp15svn: %v", e.TcbInfoData.TcbInfo.TcbLevels[0].Tcb.SgxTcbComp15Svn)
	log.Printf("Sgxtcbcomp16svn: %v", e.TcbInfoData.TcbInfo.TcbLevels[0].Tcb.SgxTcbComp16Svn)
	log.Printf("Status:          %v", e.TcbInfoData.TcbInfo.TcbLevels[0].TcbStatus)
	log.Printf("Pcesvn:          %v", e.TcbInfoData.TcbInfo.TcbLevels[0].Tcb.PceSvn)
	log.Printf("Signature:       %v", e.TcbInfoData.Signature)
}<|MERGE_RESOLUTION|>--- conflicted
+++ resolved
@@ -58,21 +58,13 @@
 	IssueDate               string          `json:"issueDate"`
 	NextUpdate              string          `json:"nextUpdate"`
 	Fmspc                   string          `json:"fmspc"`
-<<<<<<< HEAD
-	PceId                   string          `json:"pceId"`
-=======
 	PceID                   string          `json:"pceId"`
->>>>>>> 82c860c9
 	TcbType                 uint            `json:"tcbType"`
 	TcbEvaluationDataNumber uint            `json:"tcbEvaluationDataNumber"`
 	TcbLevels               []TcbLevelsType `json:"tcbLevels"`
 }
 
-<<<<<<< HEAD
-type TcbInfoJson struct {
-=======
 type TcbInfoJSON struct {
->>>>>>> 82c860c9
 	TcbInfo   TcbInfoType `json:"tcbInfo"`
 	Signature string      `json:"signature"`
 }
