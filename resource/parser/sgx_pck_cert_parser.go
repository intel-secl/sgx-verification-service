/*
 * Copyright (C) 2020 Intel Corporation
 * SPDX-License-Identifier: BSD-3-Clause
 */
package parser

import (
	"crypto/ecdsa"
	"crypto/x509"
	"crypto/x509/pkix"
	"encoding/asn1"
	"encoding/base64"
	"encoding/hex"
	"encoding/pem"
	"fmt"
	"github.com/pkg/errors"
	"intel/isecl/lib/clients/v3"
	"intel/isecl/sqvs/v3/config"
	"intel/isecl/sqvs/v3/constants"
	"intel/isecl/sqvs/v3/resource/utils"
	"intel/isecl/sqvs/v3/resource/verifier"
	"io/ioutil"
	"net/http"
	"regexp"
	"strings"
)

type PckCRL struct {
	PckCRLURLs     []string
	PckCRLObjs     []*pkix.CertificateList
	RootCA         map[string]*x509.Certificate
	IntermediateCA map[string]*x509.Certificate
}

type PckCert struct {
	PckCertObj           *x509.Certificate
	FmspcStr             string
	TcbCompLevels        []byte
	PckCRL               PckCRL
	RequiredExtension    map[string]asn1.ObjectIdentifier
	RequiredSGXExtension map[string]asn1.ObjectIdentifier
}

func NewPCKCertObj(certBlob []byte) *PckCert {
	if len(certBlob) < 1 {
		log.Error("PckCertParsed Object Spawn: Pck Cert Blob is Empty")
		return nil
	}

	parsedPck := new(PckCert)
	err := parsedPck.genCertObj(certBlob)
	if err != nil {
		log.Error("NewPCKCertObj: Generate Certificate Object Error", err.Error())
		return nil
	}
	parsedPck.genPckCertRequiredExtMap()
	_, err = verifier.CheckMandatoryExt(parsedPck.PckCertObj, parsedPck.getPckCertRequiredExtMap())
	if err != nil {
		log.Error("NewPCKCertObj: VerifyRequiredExtensions not found", err.Error())
		return nil
	}
	parsedPck.genPckCertRequiredSgxExtMap()
	_, err = verifier.CheckMandatorySGXExt(parsedPck.PckCertObj, parsedPck.getPckCertRequiredSgxExtMap())
	if err != nil {
		log.Error("NewPCKCertObj: VerifyRequiredSGXExtensions not found", err.Error())
		return nil
	}

	err = parsedPck.parseFMSPCValue()
	if err != nil {
		log.Error("NewPCKCertObj: Fmspc Parse error", err.Error())
		return nil
	}

	err = parsedPck.parseTcbExtensions()
	if err != nil {
		log.Error("NewPCKCertObj: Tcb Extensions Parse error", err.Error())
		return nil
	}

	err = parsedPck.parsePckCrl()
	if err != nil {
		log.Error("NewPCKCertObj: PCK CRL Parse error", err.Error())
		return nil
	}
	return parsedPck
}

func (e *PckCert) genPckCertRequiredExtMap() {
	e.RequiredExtension = make(map[string]asn1.ObjectIdentifier)
	e.RequiredExtension[verifier.ExtAuthorityKeyIdentifierOid.String()] = verifier.ExtAuthorityKeyIdentifierOid
	e.RequiredExtension[verifier.ExtCRLDistributionPointOid.String()] = verifier.ExtCRLDistributionPointOid
	e.RequiredExtension[verifier.ExtKeyUsageOid.String()] = verifier.ExtKeyUsageOid
	e.RequiredExtension[verifier.ExtBasicConstrainsOid.String()] = verifier.ExtBasicConstrainsOid
}

func (e *PckCert) genPckCertRequiredSgxExtMap() {
	e.RequiredSGXExtension = make(map[string]asn1.ObjectIdentifier)
	e.RequiredSGXExtension[verifier.ExtSgxPPIDOid.String()] = verifier.ExtSgxPPIDOid
	e.RequiredSGXExtension[verifier.ExtSgxTCBOid.String()] = verifier.ExtSgxTCBOid
	e.RequiredSGXExtension[verifier.ExtSgxPCEIDOid.String()] = verifier.ExtSgxPCEIDOid
	e.RequiredSGXExtension[verifier.ExtSgxFMSPCOid.String()] = verifier.ExtSgxFMSPCOid
	e.RequiredSGXExtension[verifier.ExtSgxSGXTypeOid.String()] = verifier.ExtSgxSGXTypeOid
}

func (e *PckCert) getPckCertRequiredExtMap() map[string]asn1.ObjectIdentifier {
	return e.RequiredExtension
}

func (e *PckCert) getPckCertRequiredSgxExtMap() map[string]asn1.ObjectIdentifier {
	return e.RequiredSGXExtension
}

func (e *PckCert) genCertObj(certBlob []byte) error {
	var err error
	block, _ := pem.Decode(certBlob)
	e.PckCertObj, err = x509.ParseCertificate(block.Bytes)
	if err != nil {
		return errors.Wrap(err, "genCertObj: Failed to parse Certificate")
	}
	return nil
}

func (e *PckCert) GetFmspcValue() string {
	return e.FmspcStr
}

func (e *PckCert) GetPckCertTcbLevels() []byte {
	return e.TcbCompLevels
}

func (e *PckCert) parseFMSPCValue() error {
	var ext pkix.Extension
	var err error
	for i := 0; i < len(e.PckCertObj.Extensions); i++ {
		ext = e.PckCertObj.Extensions[i]
		if verifier.ExtSgxOid.Equal(ext.Id) {

			var asn1Extensions []asn1.RawValue
			_, err := asn1.Unmarshal(ext.Value, &asn1Extensions)
			if err != nil {
				return errors.Wrap(err, "Asn1 Extension Unmarshal failed")
			}

			var sgxExtension pkix.Extension
			for j := 0; j < len(asn1Extensions); j++ {

				_, err = asn1.Unmarshal(asn1Extensions[j].FullBytes, &sgxExtension)
				if err != nil {
					log.Info("Asn1 Extension Unmarshal failed for index:", j)
				}
				if verifier.ExtSgxFMSPCOid.Equal(sgxExtension.Id) {
					e.FmspcStr = hex.EncodeToString(sgxExtension.Value)
					log.WithField("FMSPC hex value", e.FmspcStr).Debug("Fmspc Value from cert")
					return nil
				}
			}
		}
	}
	log.Error("Fmspc Value not found in Extension")
	return errors.Wrap(err, "Fmspc Value not found in Extension")
}

type TcbExtn struct {
	ID    asn1.ObjectIdentifier
	Value int
}

func (e *PckCert) parseTcbExtensions() error {
	var ext pkix.Extension
	e.TcbCompLevels = make([]byte, constants.MaxTCBCompLevels)

	for i := 0; i < len(e.PckCertObj.Extensions); i++ {
		ext = e.PckCertObj.Extensions[i]
		if verifier.ExtSgxOid.Equal(ext.Id) {
			var asn1Extensions []asn1.RawValue
			_, err := asn1.Unmarshal(ext.Value, &asn1Extensions)
			if err != nil {
				return errors.Wrap(err, "Asn1 Extension Unmarshal failed")
			}

			var oid asn1.ObjectIdentifier
			for j, sgxExt := range asn1Extensions {
				var rest []byte
				rest, err = asn1.Unmarshal(sgxExt.Bytes, &oid)
				if err != nil {
					log.Info("Asn1 Extension Unmarshal failed for index:", j)
				}
				if verifier.ExtSgxTCBOid.Equal(oid) {
					var tcbExts []asn1.RawValue
					_, err = asn1.Unmarshal(rest, &tcbExts)
					if err != nil {
						log.Info("Asn1 Extension Unmarshal failed for index:", j)
					}
					for k, tcbExt := range tcbExts {
						var ext2 TcbExtn
						rest, _ = asn1.Unmarshal(tcbExt.FullBytes, &ext2)
<<<<<<< HEAD
						if verifier.ExtSgxTcbPceSvnOid.Equal(ext2.Id) {
							var h, l = uint8(ext2.Value >> 8), uint8(ext2.Value & 0xff)
=======
						if verifier.ExtSgxTcbPceSvnOid.Equal(ext2.ID) {
							var h, l uint8 = uint8(ext2.Value >> 8), uint8(ext2.Value & 0xff)
>>>>>>> 82c860c9
							e.TcbCompLevels[k] = l
							e.TcbCompLevels[k+1] = h
						} else {
							e.TcbCompLevels[k] = byte(ext2.Value)
						}
					}
				}
			}
		}
	}
	return nil
}

func (e *PckCert) GetECDSAPublicKey() *ecdsa.PublicKey {
	return e.PckCertObj.PublicKey.(*ecdsa.PublicKey)
}

func (e *PckCert) GetPckCrlURL() []string {
	return e.PckCRL.PckCRLURLs
}

func (e *PckCert) GetPckCrlObj() []*pkix.CertificateList {
	return e.PckCRL.PckCRLObjs
}

func (e *PckCert) GetPckCrlInterCaList() []*x509.Certificate {
	interMediateCAArr := make([]*x509.Certificate, len(e.PckCRL.IntermediateCA))
	var i int
	for _, v := range e.PckCRL.IntermediateCA {
		interMediateCAArr[i] = v
		i++
	}
	log.Debug("GetPckCrlInterCaList:", len(interMediateCAArr))
	return interMediateCAArr
}

func (e *PckCert) GetPckCrlRootCaList() []*x509.Certificate {
	rootCAArr := make([]*x509.Certificate, len(e.PckCRL.RootCA))
	var i int
	for _, v := range e.PckCRL.RootCA {
		rootCAArr[i] = v
		i++
	}
	log.Debug("GetPckCrlRootCaList:", len(rootCAArr))
	return rootCAArr
}

func (e *PckCert) parsePckCrl() error {
	e.PckCRL.PckCRLURLs = e.PckCertObj.CRLDistributionPoints
	e.PckCRL.PckCRLObjs = make([]*pkix.CertificateList, len(e.PckCRL.PckCRLURLs))

	conf := config.Global()
	if conf == nil {
		return errors.Wrap(errors.New("parsePckCrl: Configuration pointer is null"), "Config error")
	}

	client, err := clients.HTTPClientWithCADir(constants.TrustedCAsStoreDir)
	if err != nil {
		return errors.Wrap(err, "parsePckCrl: Error in getting client object")
	}

<<<<<<< HEAD
	for i := 0; i < len(e.PckCRL.PckCRLUrls); i++ {
		url := e.PckCRL.PckCRLUrls[i]
=======
	for i := 0; i < len(e.PckCRL.PckCRLURLs); i++ {
		url := e.PckCRL.PckCRLURLs[i]
>>>>>>> 82c860c9

		scsURL := conf.SCSBaseURL
		if !strings.Contains(url, scsURL) {
			a := regexp.MustCompile(`v\d`)
			splitURL := a.Split(url, -1)
			if len(splitURL) != 2 {
				return errors.Wrap(err, "parsePckCrl: Invalid PCK CRL URL")
			}
			finalURL := strings.Trim(splitURL[1], "&encoding")
			url = scsURL + finalURL
		}

		req, err := http.NewRequest("GET", url, nil)
		if err != nil {
			return errors.Wrap(err, "parsePckCrl: Failed to Get New request")
		}

		req.Header.Set("Accept", "application/json")
		resp, err := client.Do(req)
		if resp != nil {
			defer func() {
				derr := resp.Body.Close()
				if derr != nil {
					log.WithError(derr).Error("Error closing pckcrl response")
				}
			}()
		}

		if err != nil {
			return errors.Wrap(err, "failed to get pckcrl response from scs")
		}

		if resp.StatusCode != 200 {
			return errors.New(fmt.Sprintf("parsePckCrl: Invalid status code received:%d", resp.StatusCode))
		}

		crlBody, err := ioutil.ReadAll(resp.Body)
		if err != nil {
			return errors.Wrap(err, "parsePckCrl: failed to read pckcrl response body")
		}

		crlDer, err := base64.StdEncoding.DecodeString(string(crlBody))
		if err != nil {
			return errors.Wrap(err, "parsePckCrl: failed to base64 decode crl blob")
		}

		crlObj, err := x509.ParseDERCRL(crlDer)
		if err != nil {
			return errors.Wrap(err, "parsePckCrl: failed to Parse der encoded crl")
		}

		e.PckCRL.PckCRLObjs[i] = crlObj
		certChainList, err := utils.GetCertObjList(resp.Header.Get("SGX-PCK-CRL-Issuer-Chain"))
		if err != nil {
			return errors.Wrap(err, "parsePckCrl: failed to get cert list")
		}

		e.PckCRL.RootCA = make(map[string]*x509.Certificate)
		e.PckCRL.IntermediateCA = make(map[string]*x509.Certificate)

		var intermediateCACount int
		var rootCACount int
		for i := 0; i < len(certChainList); i++ {
			cert := certChainList[i]
			if strings.Contains(cert.Subject.String(), "CN=Intel SGX Root CA") {
				rootCACount++
				e.PckCRL.RootCA[cert.Subject.String()] = cert
			}
			if strings.Contains(cert.Subject.String(), "CN=Intel SGX PCK Processor CA") ||
				strings.Contains(cert.Subject.String(), "CN=Intel SGX PCK Platform CA") {
				intermediateCACount++
				e.PckCRL.IntermediateCA[cert.Subject.String()] = cert
			}
			log.Debug("Cert[", i, "]Issuer:", cert.Issuer.String(), ", Subject:", cert.Subject.String())
		}

		if intermediateCACount == 0 || rootCACount == 0 {
			return errors.Wrap(err, "parsePckCrl: PCK CRL- Root CA/Intermediate CA Invalid count")
		}
	}
	return err
}<|MERGE_RESOLUTION|>--- conflicted
+++ resolved
@@ -195,13 +195,8 @@
 					for k, tcbExt := range tcbExts {
 						var ext2 TcbExtn
 						rest, _ = asn1.Unmarshal(tcbExt.FullBytes, &ext2)
-<<<<<<< HEAD
 						if verifier.ExtSgxTcbPceSvnOid.Equal(ext2.Id) {
 							var h, l = uint8(ext2.Value >> 8), uint8(ext2.Value & 0xff)
-=======
-						if verifier.ExtSgxTcbPceSvnOid.Equal(ext2.ID) {
-							var h, l uint8 = uint8(ext2.Value >> 8), uint8(ext2.Value & 0xff)
->>>>>>> 82c860c9
 							e.TcbCompLevels[k] = l
 							e.TcbCompLevels[k+1] = h
 						} else {
@@ -263,13 +258,8 @@
 		return errors.Wrap(err, "parsePckCrl: Error in getting client object")
 	}
 
-<<<<<<< HEAD
 	for i := 0; i < len(e.PckCRL.PckCRLUrls); i++ {
 		url := e.PckCRL.PckCRLUrls[i]
-=======
-	for i := 0; i < len(e.PckCRL.PckCRLURLs); i++ {
-		url := e.PckCRL.PckCRLURLs[i]
->>>>>>> 82c860c9
 
 		scsURL := conf.SCSBaseURL
 		if !strings.Contains(url, scsURL) {
