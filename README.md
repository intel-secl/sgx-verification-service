--- conflicted
+++ resolved
@@ -19,11 +19,7 @@
 - git
 - make
 - makeself
-<<<<<<< HEAD
 - Go 1.14.4
-=======
-- Go 1.14.2
->>>>>>> 44db2b7f
 
 ## Step-By-Step Build Instructions
 
@@ -35,21 +31,12 @@
 sudo dnf install -y git wget makeself
 ```
 
-<<<<<<< HEAD
 ### Install `go 1.14.4`
 The `SGX Verification Service` requires Go version 1.14.4 that has support for `go modules`. please keep in mind that the product has been validated with 1.14.4 and newer versions of `go` may introduce compatibility issues. You can use the following to install `go`.
 
 ```shell
 wget https://dl.google.com/go/go1.14.4.linux-amd64.tar.gz
 tar -xzf go1.14.4.linux-amd64.tar.gz
-=======
-### Install `go 1.14.2`
-The `SGX Verification Service` requires Go version 1.14.2 that has support for `go modules`. please keep in mind that the product has been validated with 1.14.2 and newer versions of `go` may introduce compatibility issues. You can use the following to install `go`.
-
-```shell
-wget https://dl.google.com/go/go1.14.2.linux-amd64.tar.gz
-tar -xzf go1.14.2.linux-amd64.tar.gz
->>>>>>> 44db2b7f
 sudo mv go /usr/local
 export GOROOT=/usr/local/go
 export PATH=$GOPATH/bin:$GOROOT/bin:$PATH
@@ -63,11 +50,7 @@
 ```shell
 git clone https://github.com/intel-secl/sgx-verification-service.git
 cd sgx-verification-service
-<<<<<<< HEAD
 git checkout v4.0.0
-=======
-git checkout v3.6.1
->>>>>>> 44db2b7f
 make
 ```
 
