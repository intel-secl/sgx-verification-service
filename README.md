# SGX Verification Service

`SGX Verification Service` is a web service whose job is to verify SGX ECDSA Quotes

## Key features

- Verify if PCK Certificate in a quote is valid
- Verify TcbInfo, PCKCRL, QEIdentity for a platform
- RESTful APIs for easy and versatile access to above features

## System Requirements

- RHEL 8.4 or ubuntu 20.04
- Epel 8 Repo
- Proxy settings if applicable

## Software requirements

- git
- make
- makeself
<<<<<<< HEAD
- Go 1.14.2
=======
- Go 1.18.8
>>>>>>> f634d1b9

## Step-By-Step Build Instructions

### Install required shell commands

#### Install tools from `dnf`

```shell
sudo dnf install -y git wget makeself
```

<<<<<<< HEAD
### Install `go 1.14.2`

The `SGX Verification Service` requires Go version 1.14.2 that has support for `go modules`. please keep in mind that the product has been validated with 1.14.2 and newer versions of `go` may introduce compatibility issues. You can use the following to install `go`.

```shell
wget https://dl.google.com/go/go1.14.2.linux-amd64.tar.gz
tar -xzf go1.14.2.linux-amd64.tar.gz
=======
### Install `go 1.18.8`

The `SGX Verification Service` requires Go version 1.18.8 that has support for `go modules`. please keep in mind that the product has been validated with 1.18.8 and newer versions of `go` may introduce compatibility issues. You can use the following to install `go`.

```shell
wget https://dl.google.com/go/go1.18.8.linux-amd64.tar.gz
tar -xzf go1.18.8.linux-amd64.tar.gz
>>>>>>> f634d1b9
sudo mv go /usr/local
export GOROOT=/usr/local/go
export PATH=$GOPATH/bin:$GOROOT/bin:$PATH
```

## Build SGX Verification service

- Git clone the SGX Verification service
- Run scripts to build the SGX Verification service

```shell
git clone https://github.com/intel-secl/sgx-verification-service.git
cd sgx-verification-service
<<<<<<< HEAD
git checkout v4.1.1
=======
git checkout v5.1.0
>>>>>>> f634d1b9
make
```

### Deploy

Update sqvs.env present in dist/linux folder with required env values and then run below command to deploy SQVS.

NOTE: Retrieve appropriate Trusted RootCA certificate files for SGX platform (trusted_rootca_icx_preprod.pem for IceLake Sandbox PCS, trusted_rootca_icx_prod.pem for IceLake Live PCS and trusted_rootca_clx_prod.pem for CascadeLake Live PCS Server) from dist/linux directory in SQVS repository.

```shell
> ./out/sqvs-*.bin
```

### Manage service

- Start service

  - sqvs start

- Stop service

  - sqvs stop

- Restart service

  - sqvs restart

- Status of service

  - sqvs status

## Third Party Dependencies

- Certificate Management Service

- Authentication and Authorization Service

### Direct dependencies

Name     | Repo URL                      | Minimum Version Required
-------- | ----------------------------- | :----------------------:
handlers | github.com/gorilla/handlers   |          v1.4.2
mux      | github.com/gorilla/mux        |          v1.7.4
errors   | github.com/pkg/errors         |          v0.9.1
<<<<<<< HEAD
logrus   | github.com/sirupsen/logrus    |          v1.5.0
testify  | github.com/stretchr/testify   |          v1.5.1
yaml.v2  | gopkg.in/yaml.v2              |          v2.4.0
restruct | gopkg.in/restruct             |          v1.0.0
common   | github.com/intel-secl/common  |          v4.1.1
clients  | github.com/intel-secl/clients |          v4.1.1
=======
logrus   | github.com/sirupsen/logrus    |          v1.7.0
testify  | github.com/stretchr/testify   |          v1.6.1
yaml.v3  | gopkg.in/yaml.v3              |          v3.0.1
restruct | gopkg.in/restruct             |          v1.0.0
common   | github.com/intel-secl/common  |          v5.1.0
clients  | github.com/intel-secl/clients |          v5.1.0
>>>>>>> f634d1b9

### Indirect Dependencies

_Note: All dependencies are listed in go.mod_<|MERGE_RESOLUTION|>--- conflicted
+++ resolved
@@ -19,11 +19,7 @@
 - git
 - make
 - makeself
-<<<<<<< HEAD
-- Go 1.14.2
-=======
 - Go 1.18.8
->>>>>>> f634d1b9
 
 ## Step-By-Step Build Instructions
 
@@ -35,15 +31,6 @@
 sudo dnf install -y git wget makeself
 ```
 
-<<<<<<< HEAD
-### Install `go 1.14.2`
-
-The `SGX Verification Service` requires Go version 1.14.2 that has support for `go modules`. please keep in mind that the product has been validated with 1.14.2 and newer versions of `go` may introduce compatibility issues. You can use the following to install `go`.
-
-```shell
-wget https://dl.google.com/go/go1.14.2.linux-amd64.tar.gz
-tar -xzf go1.14.2.linux-amd64.tar.gz
-=======
 ### Install `go 1.18.8`
 
 The `SGX Verification Service` requires Go version 1.18.8 that has support for `go modules`. please keep in mind that the product has been validated with 1.18.8 and newer versions of `go` may introduce compatibility issues. You can use the following to install `go`.
@@ -51,7 +38,6 @@
 ```shell
 wget https://dl.google.com/go/go1.18.8.linux-amd64.tar.gz
 tar -xzf go1.18.8.linux-amd64.tar.gz
->>>>>>> f634d1b9
 sudo mv go /usr/local
 export GOROOT=/usr/local/go
 export PATH=$GOPATH/bin:$GOROOT/bin:$PATH
@@ -65,11 +51,7 @@
 ```shell
 git clone https://github.com/intel-secl/sgx-verification-service.git
 cd sgx-verification-service
-<<<<<<< HEAD
-git checkout v4.1.1
-=======
 git checkout v5.1.0
->>>>>>> f634d1b9
 make
 ```
 
@@ -114,21 +96,12 @@
 handlers | github.com/gorilla/handlers   |          v1.4.2
 mux      | github.com/gorilla/mux        |          v1.7.4
 errors   | github.com/pkg/errors         |          v0.9.1
-<<<<<<< HEAD
-logrus   | github.com/sirupsen/logrus    |          v1.5.0
-testify  | github.com/stretchr/testify   |          v1.5.1
-yaml.v2  | gopkg.in/yaml.v2              |          v2.4.0
-restruct | gopkg.in/restruct             |          v1.0.0
-common   | github.com/intel-secl/common  |          v4.1.1
-clients  | github.com/intel-secl/clients |          v4.1.1
-=======
 logrus   | github.com/sirupsen/logrus    |          v1.7.0
 testify  | github.com/stretchr/testify   |          v1.6.1
 yaml.v3  | gopkg.in/yaml.v3              |          v3.0.1
 restruct | gopkg.in/restruct             |          v1.0.0
 common   | github.com/intel-secl/common  |          v5.1.0
 clients  | github.com/intel-secl/clients |          v5.1.0
->>>>>>> f634d1b9
 
 ### Indirect Dependencies
 
