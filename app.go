/*
 * Copyright (C) 2020 Intel Corporation
 * SPDX-License-Identifier: BSD-3-Clause
 */
package main

import (
	"context"
	"crypto/tls"
	"crypto/x509"
	"crypto/x509/pkix"
	"flag"
	"fmt"
	"github.com/gorilla/handlers"
	"github.com/gorilla/mux"
	"github.com/pkg/errors"
	"intel/isecl/lib/common/v3/crypt"
	e "intel/isecl/lib/common/v3/exec"
	commLog "intel/isecl/lib/common/v3/log"
	commLogMsg "intel/isecl/lib/common/v3/log/message"
	commLogInt "intel/isecl/lib/common/v3/log/setup"
	"intel/isecl/lib/common/v3/middleware"
	cos "intel/isecl/lib/common/v3/os"
	"intel/isecl/lib/common/v3/setup"
	"intel/isecl/sqvs/v3/config"
	"intel/isecl/sqvs/v3/constants"
	"intel/isecl/sqvs/v3/resource"
	"intel/isecl/sqvs/v3/tasks"
	"intel/isecl/sqvs/v3/version"
	"io"
	"io/ioutil"
	stdlog "log"
	"net/http"
	"os"
	"os/exec"
	"os/signal"
	"os/user"
	"strconv"
	"strings"
	"syscall"
	"time"
)

type App struct {
	HomeDir        string
	ConfigDir      string
	LogDir         string
	ExecutablePath string
	ExecLinkPath   string
	RunDirPath     string
	Config         *config.Configuration
	ConsoleWriter  io.Writer
	LogWriter      io.Writer
	HTTPLogWriter  io.Writer
	SecLogWriter   io.Writer
}

func (a *App) printUsage() {
	w := a.consoleWriter()
	fmt.Fprintln(w, "Usage:")
	fmt.Fprintln(w, "")
	fmt.Fprintln(w, "    sqvs <command> [arguments]")
	fmt.Fprintln(w, "")
	fmt.Fprintln(w, "Available Commands:")
	fmt.Fprintln(w, "    help|-h|--help		Show this help message")
	fmt.Fprintln(w, "    setup [task]		Run setup task")
	fmt.Fprintln(w, "    start			Start sqvs")
	fmt.Fprintln(w, "    status			Show the status of sqvs")
	fmt.Fprintln(w, "    stop			Stop sqvs")
	fmt.Fprintln(w, "    uninstall [--purge]	Uninstall SQVS. --purge option needs to be applied to remove configuration and data files")
	fmt.Fprintln(w, "    version|-v|--version	Show the version of sqvs")
	fmt.Fprintln(w, "")
	fmt.Fprintln(w, "Setup command usage:     sqvs setup [task] [--arguments=<argument_value>] [--force]")
	fmt.Fprintln(w, "")
	fmt.Fprintln(w, "Available Tasks for setup:")
	fmt.Fprintln(w, "                              Required env variables:")
	fmt.Fprintln(w, "                                  - get required env variables from all the setup tasks")
	fmt.Fprintln(w, "                              Optional env variables:")
	fmt.Fprintln(w, "                                  - get optional env variables from all the setup tasks")
	fmt.Fprintln(w, "")
	fmt.Fprintln(w, "    update_service_config    Updates Service Configuration")
	fmt.Fprintln(w, "                             Required env variables:")
	fmt.Fprintln(w, "                                 - SQVS_PORT                                         : SGX Verification Service port")
	fmt.Fprintln(w, "                                 - SQVS_SERVER_READ_TIMEOUT                          : SGX Verification Service Read Timeout")
	fmt.Fprintln(w, "                                 - SQVS_SERVER_READ_HEADER_TIMEOUT                   : SGX Verification Service Read Header Timeout Duration")
	fmt.Fprintln(w, "                                 - SQVS_SERVER_WRITE_TIMEOUT                         : SGX Verification Service Request Write Timeout Duration")
	fmt.Fprintln(w, "                                 - SQVS_SERVER_IDLE_TIMEOUT                          : SGX Verification Service Request Idle Timeout")
	fmt.Fprintln(w, "                                 - SQVS_SERVER_MAX_HEADER_BYTES                      : SGX Verification Service Max Length Of Request Header Bytes")
	fmt.Fprintln(w, "                                 - SQVS_LOG_LEVEL                                    : SGX Verification Service Log Level")
	fmt.Fprintln(w, "                                 - SQVS_LOG_MAX_LENGTH                               : SGX Verification Service Log maximum length")
	fmt.Fprintln(w, "                                 - SQVS_ENABLE_CONSOLE_LOG                           : SGX Verification Service Enable standard output")
	fmt.Fprintln(w, "                                 - SQVS_INCLUDE_TOKEN                                : Boolean value to decide whether to use token based auth or no auth for quote verifier API")
	fmt.Fprintln(w, "                                 - SGX_TRUSTED_ROOT_CA_PATH                          : SQVS Trusted Root CA")
	fmt.Fprintln(w, "                                 - SCS_BASE_URL                                      : SGX Caching Service URL")
	fmt.Fprintln(w, "                                 - AAS_API_URL                                       : AAS API URL")
	fmt.Fprintln(w, "")
	fmt.Fprintln(w, "    download_ca_cert         Download CMS root CA certificate")
	fmt.Fprintln(w, "                             - Option [--force] overwrites any existing files, and always downloads new root CA cert")
	fmt.Fprintln(w, "                             Required env variables specific to setup task are:")
	fmt.Fprintln(w, "                                 - CMS_BASE_URL=<url>                                : for CMS API url")
	fmt.Fprintln(w, "                                 - CMS_TLS_CERT_SHA384=<CMS TLS cert sha384 hash>    : to ensure that AAS is talking to the right CMS instance")
	fmt.Fprintln(w, "")
	fmt.Fprintln(w, "    download_cert TLS        Generates Key pair and CSR, gets it signed from CMS")
	fmt.Fprintln(w, "                             - Option [--force] overwrites any existing files, and always downloads newly signed TLS cert")
	fmt.Fprintln(w, "                             Required env variable if SCS_NOSETUP=true or variable not set in config.yml:")
	fmt.Fprintln(w, "                                 - CMS_TLS_CERT_SHA384=<CMS TLS cert sha384 hash>      : to ensure that AAS is talking to the right CMS instance")
	fmt.Fprintln(w, "                             Required env variables specific to setup task are:")
	fmt.Fprintln(w, "                                 - CMS_BASE_URL=<url>               : for CMS API url")
	fmt.Fprintln(w, "                                 - BEARER_TOKEN=<token>             : for authenticating with CMS")
	fmt.Fprintln(w, "                                 - SAN_LIST=<san>                   : list of hosts which needs access to service")
	fmt.Fprintln(w, "                             Optional env variables specific to setup task are:")
	fmt.Fprintln(w, "                                - KEY_PATH=<key_path>              : Path of file where TLS key needs to be stored")
	fmt.Fprintln(w, "                                - CERT_PATH=<cert_path>            : Path of file/directory where TLS certificate needs to be stored")
	fmt.Fprintln(w, "")
}

func (a *App) consoleWriter() io.Writer {
	if a.ConsoleWriter != nil {
		return a.ConsoleWriter
	}
	return os.Stdout
}

func (a *App) logWriter() io.Writer {
	if a.LogWriter != nil {
		return a.LogWriter
	}
	return os.Stderr
}

func (a *App) secLogWriter() io.Writer {
	if a.SecLogWriter != nil {
		return a.SecLogWriter
	}
	return os.Stdout
}

func (a *App) httpLogWriter() io.Writer {
	if a.HTTPLogWriter != nil {
		return a.HTTPLogWriter
	}
	return os.Stderr
}

func (a *App) configuration() *config.Configuration {
	if a.Config != nil {
		return a.Config
	}
	return config.Global()
}

func (a *App) executablePath() string {
	if a.ExecutablePath != "" {
		return a.ExecutablePath
	}
	execPath, err := os.Executable()
	if err != nil {
		log.WithError(err).Error("app:executablePath() Unable to find SQVS executable")
		// if we can't find self-executable path, we're probably in a state that is panic() worthy
		panic(err)
	}
	return execPath
}

func (a *App) homeDir() string {
	if a.HomeDir != "" {
		return a.HomeDir
	}
	return constants.HomeDir
}

func (a *App) configDir() string {
	if a.ConfigDir != "" {
		return a.ConfigDir
	}
	return constants.ConfigDir
}

func (a *App) logDir() string {
	if a.LogDir != "" {
		return a.ConfigDir
	}
	return constants.LogDir
}

func (a *App) execLinkPath() string {
	if a.ExecLinkPath != "" {
		return a.ExecLinkPath
	}
	return constants.ExecLinkPath
}

func (a *App) runDirPath() string {
	if a.RunDirPath != "" {
		return a.RunDirPath
	}
	return constants.RunDirPath
}

var log = commLog.GetDefaultLogger()
var slog = commLog.GetSecurityLogger()

func (a *App) configureLogs(stdOut, logFile bool) {
	var ioWriterDefault io.Writer
	ioWriterDefault = a.LogWriter
	if stdOut {
		if logFile {
			ioWriterDefault = io.MultiWriter(os.Stdout, a.logWriter())
		} else {
			ioWriterDefault = os.Stdout
		}
	}

	ioWriterSecurity := io.MultiWriter(ioWriterDefault, a.secLogWriter())

	f := commLog.LogFormatter{MaxLength: a.configuration().LogMaxLength}
	commLogInt.SetLogger(commLog.DefaultLoggerName, a.configuration().LogLevel, &f, ioWriterDefault, false)
	commLogInt.SetLogger(commLog.SecurityLoggerName, a.configuration().LogLevel, &f, ioWriterSecurity, false)

	slog.Info(commLogMsg.LogInit)
	log.Info(commLogMsg.LogInit)
}

func (a *App) Run(args []string) error {

	if len(args) < 2 {
		a.printUsage()
		os.Exit(1)
	}

	cmd := args[1]
	switch cmd {
	default:
		a.printUsage()
		fmt.Fprintf(os.Stderr, "Unrecognized command: %s\n", args[1])
		os.Exit(1)
	case "run":
		a.configureLogs(config.Global().LogEnableStdout, true)
		if err := a.startServer(); err != nil {
			fmt.Fprintln(os.Stderr, "Error: daemon did not start - ", err.Error())
			// wait some time for logs to flush - otherwise, there will be no entry in syslog
			time.Sleep(5 * time.Millisecond)
			return errors.Wrap(err, "app:Run() Error starting SCS service")
		}
	case "help", "-h", "--help":
		a.printUsage()
		return nil
	case "start":
		a.configureLogs(a.configuration().LogEnableStdout, true)
		return a.start()
	case "stop":
		a.configureLogs(a.configuration().LogEnableStdout, true)
		return a.stop()
	case "status":
		a.configureLogs(a.configuration().LogEnableStdout, true)
		return a.status()
	case "uninstall":
		var purge bool
		flag.CommandLine.BoolVar(&purge, "purge", false, "purge config when uninstalling")
		err := flag.CommandLine.Parse(args[2:])
		if err != nil {
			return err
		}
		a.uninstall(purge)
		log.Info("app:Run() Uninstalled SGX Verification Service")
		os.Exit(0)
	case "version", "--version", "-v":
		fmt.Println(version.GetVersion())
		return nil
	case "setup":
		a.configureLogs(a.configuration().LogEnableStdout, true)
		var setupContext setup.Context
		if len(args) <= 2 {
			a.printUsage()
			os.Exit(1)
		}
		if args[2] != "download_ca_cert" &&
			args[2] != "download_cert" &&
			args[2] != "update_service_config" &&
			args[2] != "all" {
			a.printUsage()
			return errors.New("No such setup task")
		}

		err := validateSetupArgs(args[2], args[3:])
		if err != nil {
			return errors.Wrap(err, "app:Run() Invalid setup task arguments")
		}

		a.Config = config.Global()
		err = a.Config.SaveConfiguration(setupContext)
		if err != nil {
			fmt.Println("Error saving configuration: " + err.Error())
			os.Exit(1)
		}
		task := strings.ToLower(args[2])
		flags := args[3:]

		if args[2] == "download_cert" && len(args) > 3 {
			flags = args[4:]
		}

		a.Config = config.Global()
		setupRunner := &setup.Runner{
			Tasks: []setup.Task{
				setup.Download_Ca_Cert{
					Flags:                args,
					CmsBaseURL:           a.Config.CMSBaseURL,
					CaCertDirPath:        constants.TrustedCAsStoreDir,
					TrustedTlsCertDigest: a.Config.CmsTLSCertDigest,
					ConsoleWriter:        os.Stdout,
				},
				setup.Download_Cert{
					Flags:              flags,
					KeyFile:            a.Config.TLSKeyFile,
					CertFile:           a.Config.TLSCertFile,
					KeyAlgorithm:       constants.DefaultKeyAlgorithm,
					KeyAlgorithmLength: constants.DefaultKeyAlgorithmLength,
					CmsBaseURL:         a.Config.CMSBaseURL,
					Subject: pkix.Name{
						CommonName: a.Config.Subject.TLSCertCommonName,
					},
					SanList:       a.Config.CertSANList,
					CertType:      "TLS",
					CaCertsDir:    constants.TrustedCAsStoreDir,
					BearerToken:   "",
					ConsoleWriter: os.Stdout,
				},
				tasks.Update_Service_Config{
					Flags:         flags,
					Config:        a.configuration(),
					ConsoleWriter: os.Stdout,
				},
			},
			AskInput: false,
		}
		if task == "all" {
			err = setupRunner.RunTasks()
		} else {
			err = setupRunner.RunTasks(task)
		}
		if err != nil {
			fmt.Println("Error running setup: ", err)
			return errors.Wrap(err, "app:Run() Error running setup")
		}

		// Containers are always run as non root users, does not require changing ownership of config directories
		if _, err := os.Stat("/.container-env"); err == nil {
			return nil
		}

		sqvsUser, err := user.Lookup(constants.SQVSUserName)
		if err != nil {
			return errors.Wrapf(err, "Could not find user '%s'", constants.SQVSUserName)
		}

		uid, err := strconv.Atoi(sqvsUser.Uid)
		if err != nil {
			return errors.Wrapf(err, "Could not parse sqvs user uid '%s'", sqvsUser.Uid)
		}

		gid, err := strconv.Atoi(sqvsUser.Gid)
		if err != nil {
			return errors.Wrapf(err, "Could not parse sqvs user gid '%s'", sqvsUser.Gid)
		}

		// Change the file ownership to sqvs user
		err = cos.ChownR(constants.ConfigDir, uid, gid)
		if err != nil {
			return errors.Wrap(err, "Error while changing file ownership")
		}
		if task == "download_cert" {
			err = os.Chown(a.Config.TLSKeyFile, uid, gid)
			if err != nil {
				return errors.Wrap(err, "Error while changing ownership of TLS Key file")
			}

			err = os.Chown(a.Config.TLSCertFile, uid, gid)
			if err != nil {
				return errors.Wrap(err, "Error while changing ownership of TLS Cert file")
			}
		}
	}
	return nil
}

func (a *App) startServer() error {
	c := a.configuration()
	log.Info("Starting SGX Quote Verification Server")
	// Create Router, set routes
	r := mux.NewRouter()
	r.SkipClean(true)

	sr := r.PathPrefix("/svs/v1/noauth").Subrouter()
	func(setters ...func(*mux.Router)) {
		for _, setter := range setters {
			setter(sr)
		}
	}(resource.SetVersionRoutes)

	sr = r.PathPrefix("/svs/v1/").Subrouter()
	if c.IncludeToken == "true" {
		sr.Use(middleware.NewTokenAuth(constants.TrustedJWTSigningCertsDir, constants.TrustedCAsStoreDir, fnGetJwtCerts, time.Minute*constants.DefaultJwtValidateCacheKeyMins))
	}
	func(setters ...func(*mux.Router, *config.Configuration)) {
		for _, setter := range setters {
			setter(sr, c)
		}
	}(resource.QuoteVerifyCB)

	tlsconfig := &tls.Config{
		MinVersion: tls.VersionTLS12,
		CipherSuites: []uint16{tls.TLS_ECDHE_ECDSA_WITH_AES_256_GCM_SHA384,
			tls.TLS_ECDHE_RSA_WITH_AES_256_GCM_SHA384,
			tls.TLS_ECDHE_ECDSA_WITH_AES_128_GCM_SHA256,
			tls.TLS_ECDHE_RSA_WITH_AES_128_GCM_SHA256},
	}
	// Setup signal handlers to gracefully handle termination
	stop := make(chan os.Signal)
	signal.Notify(stop, syscall.SIGINT, syscall.SIGTERM)
	httpLog := stdlog.New(a.httpLogWriter(), "", 0)
	h := &http.Server{
		Addr:              fmt.Sprintf(":%d", c.Port),
		Handler:           handlers.RecoveryHandler(handlers.RecoveryLogger(httpLog), handlers.PrintRecoveryStack(true))(handlers.CombinedLoggingHandler(a.httpLogWriter(), r)),
		ErrorLog:          httpLog,
		TLSConfig:         tlsconfig,
		ReadTimeout:       c.ReadTimeout,
		ReadHeaderTimeout: c.ReadHeaderTimeout,
		WriteTimeout:      c.WriteTimeout,
		IdleTimeout:       c.IdleTimeout,
		MaxHeaderBytes:    c.MaxHeaderBytes,
	}

	// dispatch web server go routine
	go func() {
		conf := config.Global()
		if conf != nil {
			tlsCert := conf.TLSCertFile
			tlsKey := conf.TLSKeyFile
			if err := h.ListenAndServeTLS(tlsCert, tlsKey); err != nil {
				log.WithError(err).Info("Failed to start HTTPS server")
				stop <- syscall.SIGTERM
			}
		}
	}()

	slog.Info(commLogMsg.ServiceStart)
	// TODO dispatch Service status checker goroutine
	<-stop
	ctx, cancel := context.WithTimeout(context.Background(), 5*time.Second)
	defer cancel()
	if err := h.Shutdown(ctx); err != nil {
		log.WithError(err).Info("Failed to gracefully shutdown webserver")
		return err
	}
	slog.Info(commLogMsg.ServiceStop)
	return nil
}

func (a *App) start() error {
	fmt.Fprintln(a.consoleWriter(), `Forwarding to "systemctl start sqvs"`)
	systemctl, err := exec.LookPath("systemctl")
	if err != nil {
		return errors.Wrap(err, "app:start() Could not locate systemctl to start application service")
	}
	return syscall.Exec(systemctl, []string{"systemctl", "start", "sqvs"}, os.Environ())
}

func (a *App) stop() error {
	fmt.Fprintln(a.consoleWriter(), `Forwarding to "systemctl stop sqvs"`)
	systemctl, err := exec.LookPath("systemctl")
	if err != nil {
		return errors.Wrap(err, "app:stop() Could not locate systemctl to stop application service")
	}
	return syscall.Exec(systemctl, []string{"systemctl", "stop", "sqvs"}, os.Environ())
}

func (a *App) status() error {
	fmt.Fprintln(a.consoleWriter(), `Forwarding to "systemctl status sqvs"`)
	systemctl, err := exec.LookPath("systemctl")
	if err != nil {
		return errors.Wrap(err, "app:status() Could not locate systemctl to check status of application service")
	}
	return syscall.Exec(systemctl, []string{"systemctl", "status", "sqvs"}, os.Environ())
}

func (a *App) uninstall(purge bool) {
	fmt.Println("Uninstalling sgx verification service")
	removeService()

	fmt.Println("removing : ", a.executablePath())
	err := os.Remove(a.executablePath())
	if err != nil {
		log.WithError(err).Error("error removing executable")
	}

	fmt.Println("removing : ", a.runDirPath())
	err = os.Remove(a.runDirPath())
	if err != nil {
		log.WithError(err).Error("error removing ", a.runDirPath())
	}
	fmt.Println("removing : ", a.execLinkPath())
	err = os.Remove(a.execLinkPath())
	if err != nil {
		log.WithError(err).Error("error removing ", a.execLinkPath())
	}

	if purge {
		fmt.Println("removing : ", a.configDir())
		err = os.RemoveAll(a.configDir())
		if err != nil {
			log.WithError(err).Error("error removing config dir")
		}
	}
	fmt.Println("removing : ", a.logDir())
	err = os.RemoveAll(a.logDir())
	if err != nil {
		log.WithError(err).Error("error removing log dir")
	}
	fmt.Println("removing : ", a.homeDir())
	err = os.RemoveAll(a.homeDir())
	if err != nil {
		log.WithError(err).Error("error removing home dir")
	}
	fmt.Fprintln(a.consoleWriter(), "sgx verification service uninstalled")
	err = a.stop()
	if err != nil {
		log.WithError(err).Error("error stopping service")
	}
}

func removeService() {
	_, _, err := e.RunCommandWithTimeout(constants.ServiceRemoveCmd, 5)
	if err != nil {
		fmt.Println("Could not remove sgx verification service")
		fmt.Println("Error : ", err)
	}
}

func validateSetupArgs(cmd string, args []string) error {
	switch cmd {
	default:
		return errors.New("Unknown command")

	case "download_ca_cert":
		return nil

	case "download_cert":
		return nil

	case "update_service_config":
		return nil

	case "all":
		if len(args) != 0 {
			return errors.New("Please setup the arguments with env")
		}
	}
	return nil
}

func fnGetJwtCerts() error {
	conf := config.Global()
	if conf == nil {
		return errors.New("failed to read config")
	}
<<<<<<< HEAD
	if !strings.HasSuffix(conf.AuthServiceUrl, "/") {
		conf.AuthServiceUrl += "/"
	}
	url := conf.AuthServiceUrl + "jwt-certificates"
=======
	if !strings.HasSuffix(conf.AuthServiceURL, "/") {
		conf.AuthServiceURL += "/"
	}
	url := conf.AuthServiceURL + "noauth/jwt-certificates"
>>>>>>> 82c860c9
	req, err := http.NewRequest("GET", url, nil)
	if err != nil {
		return errors.Wrap(err, "Could not create http request")
	}
	req.Header.Add("accept", "application/x-pem-file")
	rootCaCertPems, err := cos.GetDirFileContents(constants.TrustedCAsStoreDir, "*.pem")
	if err != nil {
		return errors.Wrap(err, "Could not read root CA certificate")
	}
	// Get the SystemCertPool, continue with an empty pool on error
	rootCAs, _ := x509.SystemCertPool()
	if rootCAs == nil {
		rootCAs = x509.NewCertPool()
	}
	for _, rootCACert := range rootCaCertPems {
		if ok := rootCAs.AppendCertsFromPEM(rootCACert); !ok {
			return err
		}
	}
	httpClient := &http.Client{
		Transport: &http.Transport{
			TLSClientConfig: &tls.Config{
				InsecureSkipVerify: false,
				RootCAs:            rootCAs,
			},
		},
	}

	res, err := httpClient.Do(req)
	if err != nil {
		log.Error("Failed to fetch JWT cert")
		return errors.Wrap(err, "Could not retrieve jwt certificate")
	}
	if res != nil {
		defer func() {
			derr := res.Body.Close()
			if derr != nil {
				log.WithError(derr).Error("Error closing jwtcert response")
			}
		}()
	}

	body, _ := ioutil.ReadAll(res.Body)
	err = crypt.SavePemCertWithShortSha1FileName(body, constants.TrustedJWTSigningCertsDir)
	if err != nil {
		return errors.Wrap(err, "Could not store Certificate")
	}

	return nil
}<|MERGE_RESOLUTION|>--- conflicted
+++ resolved
@@ -391,14 +391,7 @@
 	r := mux.NewRouter()
 	r.SkipClean(true)
 
-	sr := r.PathPrefix("/svs/v1/noauth").Subrouter()
-	func(setters ...func(*mux.Router)) {
-		for _, setter := range setters {
-			setter(sr)
-		}
-	}(resource.SetVersionRoutes)
-
-	sr = r.PathPrefix("/svs/v1/").Subrouter()
+	sr := r.PathPrefix("/svs/v1/").Subrouter()
 	if c.IncludeToken == "true" {
 		sr.Use(middleware.NewTokenAuth(constants.TrustedJWTSigningCertsDir, constants.TrustedCAsStoreDir, fnGetJwtCerts, time.Minute*constants.DefaultJwtValidateCacheKeyMins))
 	}
@@ -564,17 +557,10 @@
 	if conf == nil {
 		return errors.New("failed to read config")
 	}
-<<<<<<< HEAD
 	if !strings.HasSuffix(conf.AuthServiceUrl, "/") {
 		conf.AuthServiceUrl += "/"
 	}
 	url := conf.AuthServiceUrl + "jwt-certificates"
-=======
-	if !strings.HasSuffix(conf.AuthServiceURL, "/") {
-		conf.AuthServiceURL += "/"
-	}
-	url := conf.AuthServiceURL + "noauth/jwt-certificates"
->>>>>>> 82c860c9
 	req, err := http.NewRequest("GET", url, nil)
 	if err != nil {
 		return errors.Wrap(err, "Could not create http request")
